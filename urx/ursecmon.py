--- conflicted
+++ resolved
@@ -282,7 +282,6 @@
         """
         while not self._trystop:
             try:
-<<<<<<< HEAD
                 with self._prog_queue_lock:
                     if len(self._prog_queue) > 0:
                         data = self._prog_queue.pop(0)
@@ -324,34 +323,6 @@
                     #print("X: new data")
                     self._dataEvent.notifyAll()
             except:
-=======
-                tmpdict = self._parser.parse(data)
-                with self._dictLock:
-                    self._dict = tmpdict
-            except ParsingException as ex:
-                self.logger.warning("Error parsing one packet from urrobot: %s", ex)
-                continue
-
-            if "RobotModeData" not in self._dict:
-                self.logger.warning("Got a packet from robot without RobotModeData, strange ...")
-                continue
-
-            self.lastpacket_timestamp = time.time()
-
-            rmode = 0
-            if self._parser.version >= (3, 0):
-                rmode = 7
-
-            if self._dict["RobotModeData"]["robotMode"] == rmode \
-                    and self._dict["RobotModeData"]["isRealRobotEnabled"] is True \
-                    and self._dict["RobotModeData"]["isEmergencyStopped"] is False \
-                    and self._dict["RobotModeData"]["isSecurityStopped"] is False \
-                    and self._dict["RobotModeData"]["isPowerOnRobot"] is True:
-                self.running = True
-            elif self.simulation is True:
-                self.running = True
-            else:
->>>>>>> 0346047d
                 if self.running:
                     self.running = False
                     self.logger.error("Secondary interface stopped running")
@@ -359,9 +330,6 @@
         self.running = False
         with self._dataEvent:
             self._dataEvent.notifyAll()
-
-
-
 
 
     def _get_data(self):
