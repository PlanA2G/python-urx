'''
Module for implementing a UR controller real-time monitor over socket port 30003.
Confer http://support.universal-robots.com/Technical/RealTimeClientInterface
Note: The packet lenght given in the web-page is 740. What is actually received from the controller is 692. It is assumed that the motor currents, the last group of 48 bytes, are not send.
Originally Written by Morten Lind
'''
import logging
import socket
import struct
import time
import threading
from copy import deepcopy

import numpy as np

import math3d as m3d

__author__ = "Morten Lind, Olivier Roulet-Dubonnet"
__copyright__ = "Copyright 2011, NTNU/SINTEF Raufoss Manufacturing AS"
__credits__ = ["Morten Lind, Olivier Roulet-Dubonnet"]
__license__ = "LGPLv3"


class URRTMonitor(threading.Thread):
    '''
    Documentation to Real Time Client interface can be found here: 
    http://www.universal-robots.com/how-tos-and-faqs/how-to/ur-how-tos/remote-control-via-tcpip-16496/
    '''
    # Struct for revision of the UR controller giving 1060 bytes (132 double values) 
    rtstruct1060 = struct.Struct('>132d')

    # Struct for revision of the UR controller giving 692 bytes(86 double values)
    rtstruct692 = struct.Struct('>86d')

    # for revision of the UR controller giving 540 byte. Here TCP
    # pose is not included! (67 double values)
    rtstruct540 = struct.Struct('>67d')

    def __init__(self, urHost):
        threading.Thread.__init__(self)
        self.logger = logging.getLogger(self.__class__.__name__)
        self.daemon = True
        self.running = False
        self._stop_event = True
        self._dataEvent = threading.Condition()
        self._dataAccess = threading.Lock()
        self._rtSock = socket.socket(socket.AF_INET, socket.SOCK_STREAM)
        self._rtSock.setsockopt(socket.IPPROTO_TCP, socket.TCP_NODELAY, 1)
        self._urHost = urHost
        # Package data variables
        self._timestamp = None
        self._ctrlTimestamp = None
        self._qActual = None
        self._qTarget  = None #Target joint positions
        self._qdtarget  = None #Target joint velocities
        self._qddtarget  = None #Target joint accelerations
        self._current_target  = None #Target joint currents
        self._moment_target  = None #Target joint moments (torques)
<<<<<<< HEAD
=======
        self._actual_digital_input_bits = None
>>>>>>> f8bbee83

        self._tcp = None
        self._tcp_force = None
        self.__recvTime = 0
        self._last_ctrl_ts = 0
        # self._last_ts = 0
        self._buffering = False
        self._buffer_lock = threading.Lock()
        self._buffer = []
        self._csys = None
        self._csys_lock = threading.Lock()
        self.aa = 0

    def set_csys(self, csys):
        with self._csys_lock:
            self._csys = csys

    def __recv_bytes(self, nBytes):
        ''' Facility method for receiving exactly "nBytes" bytes from
        the robot connector socket.'''
        # Record the time of arrival of the first of the stream block
        recvTime = 0
        pkg = b''
        while len(pkg) < nBytes:
            pkg += self._rtSock.recv(nBytes - len(pkg))
            if recvTime == 0:
                recvTime = time.time()
        self.__recvTime = recvTime
        return pkg

    def wait(self):
        with self._dataEvent:
            self._dataEvent.wait()

    def q_actual(self, wait=False, timestamp=False):
        """ Get the actual joint position vector."""
        if wait:
            self.wait()
        with self._dataAccess:
            if timestamp:
                return self._timestamp, self._qActual
            else:
                return self._qActual
    getActual = q_actual

    def q_target(self, wait=False, timestamp=False):
        """ Get the target joint position vector."""
        if wait:
            self.wait()
        with self._dataAccess:
            if timestamp:
                return self._timestamp, self._qTarget
            else:
                return self._qTarget
    getTarget = q_target

    def tcf_pose(self, wait=False, timestamp=False, ctrlTimestamp=False):
        """ Return the tool pose values."""
        if wait:
            self.wait()
        with self._dataAccess:
            tcf = self._tcp
            if ctrlTimestamp or timestamp:
                ret = [tcf]
                if timestamp:
                    ret.insert(-1, self._timestamp)
                if ctrlTimestamp:
                    ret.insert(-1, self._ctrlTimestamp)
                return ret
            else:
                return tcf
    getTCF = tcf_pose

    def tcf_force(self, wait=False, timestamp=False):
        """ Get the tool force. The returned tool force is a
        six-vector of three forces and three moments."""
        if wait:
            self.wait()
        with self._dataAccess:
            # tcf = self._fwkin(self._qActual)
            tcf_force = self._tcp_force
            if timestamp:
                return self._timestamp, tcf_force
            else:
                return tcf_force
    getTCFForce = tcf_force

    def __recv_rt_data(self):
        head = self.__recv_bytes(4)
        # Record the timestamp for this logical package
        timestamp = self.__recvTime
        pkgsize = struct.unpack('>i', head)[0]
        self.logger.debug(
            'Received header telling that package is %s bytes long',
            pkgsize)
        payload = self.__recv_bytes(pkgsize - 4)
        if pkgsize >= 1060:
            unp = self.rtstruct1060.unpack(payload[:self.rtstruct1060.size])
        elif pkgsize >= 692:
            unp = self.rtstruct692.unpack(payload[:self.rtstruct692.size])
        elif pkgsize >= 540:
            unp = self.rtstruct540.unpack(payload[:self.rtstruct540.size])
        else:
            self.logger.warning(
                'Error, Received packet of length smaller than 540: %s ',
                pkgsize)
            return

        with self._dataAccess:
            self._timestamp = timestamp
            # it seems that packet often arrives packed as two... maybe TCP_NODELAY is not set on UR controller??
            # if (self._timestamp - self._last_ts) > 0.010:
            #self.logger.warning("Error the we did not receive a packet for {}s ".format( self._timestamp - self._last_ts))
            #self._last_ts = self._timestamp
            self._ctrlTimestamp = np.array(unp[0]) #Time elapsed since the controller was started [s]
            if self._last_ctrl_ts != 0 and (
                    self._ctrlTimestamp -
                    self._last_ctrl_ts) > 0.010:
                self.logger.warning(
                    "Error the controller failed to send us a packet: time since last packet %s s ",
                    self._ctrlTimestamp - self._last_ctrl_ts)
            self._last_ctrl_ts = self._ctrlTimestamp
            self._qTarget = np.array(unp[1:7]) #Target joint positions
            self._qdtarget = np.array(unp[7:13]) #Target joint velocities
            self._qddtarget = np.array(unp[13:19]) #Target joint accelerations
            self._current_target = np.array(unp[19:25]) #Target joint currents
            self._moment_target = np.array(unp[25:31]) #Target joint moments (torques)
            self._qActual = np.array(unp[31:37]) # Actual joint positions
            self._qdactual = np.array(unp[37:43]) #Actual joint velocities
            self._current_actual = np.array(unp[43:49]) #Actual joint currents
            self._joint_control_output = np.array(unp[49:55]) #Joint control currents
            self._actual_TCP_pose = np.array(unp[55:61]) #Actual Cartesian coordinates of the tool: (x,y,z,rx,ry,rz), where rx, ry and rz is a rotation vector representation of the tool orientation
            self._actual_TCP_speed = np.array(unp[61:67]) #Actual speed of the tool given in Cartesian coordinates
            self._tcp_force = np.array(unp[67:73]) #Generalized forces in the TCP
            self._tcp = np.array(unp[73:79]) #Target Cartesian coordinates of the tool: (x,y,z,rx,ry,rz), where rx, ry and rz is a rotation vector representation of the tool orientation
<<<<<<< HEAD

=======
            self._target_TCP_speed = np.array(unp[79:85]) #Target speed of the tool given in Cartesian coordinates
            self._actual_digital_input_bits = unp[85] #Current state of the digital inputs.
            self._joint_temperatures = np.array(unp[86:92]) #Temperature of each joint in degrees Celsius
            self._actual_execution_time = unp[92] #Controller real-time thread execution time
            self._URTest1 = unp[93] #A value used by Universal Robots software only                                                    
            self._robot_mode = unp[94] #Robot mode
            self._joint_mode = np.array(unp[95:101]) #Joint control modes
            self._safety_mode = unp[101] #Safety mode
            self._URTest2 = unp[102:108] #Used by Universal Robots software only                                                                                                        
            self._actual_tool_accelerometer = np.array(unp[108:111]) #Tool x, y and z accelerometer values
            self._URTest3 = unp[111:117] #Used by Universal Robots software only                                                                                                        
            self._speed_scaling = unp[117] #Speed scaling of the trajectory limiter
            self._actual_momentum = unp[118] #Norm of Cartesian linear momentum
            self._URTest4 = unp[119] #Used by Universal Robots software only                                                                                                        
            self._URTest5 = unp[120] #Used by Universal Robots software only                                                                                                        
            self._actual_main_voltagee = unp[121] #Masterboard: Main voltage
            self._actual_robot_voltage = unp[122] #Masterboard: Robot voltage (48V)
            self._actual_robot_current = unp[123] #Masterboard: Robot current
            self._actual_joint_voltage = np.array(unp[124:130]) #Actual joint voltages
            self._actual_digital_output_bits = unp[130] #Digital outputs
            self._Program_state = unp[131] #Program state
            
>>>>>>> f8bbee83
            if self._csys:
                with self._csys_lock:
                    # might be a godd idea to remove dependancy on m3d
                    tcp = self._csys.inverse * m3d.Transform(self._tcp)
                self._tcp = tcp.pose_vector
        if self._buffering:
            with self._buffer_lock:
                self._buffer.append(
                    (self._timestamp,
                     self._ctrlTimestamp,
                     self._tcp,
                     self._qActual))  # FIXME use named arrays of allow to configure what data to buffer

        with self._dataEvent:
            self._dataEvent.notifyAll()

    def start_buffering(self):
        """
        start buffering all data from controller
        """
        self._buffer = []
        self._buffering = True

    def stop_buffering(self):
        self._buffering = False

    def try_pop_buffer(self):
        """
        return oldest value in buffer
        """
        with self._buffer_lock:
            if len(self._buffer) > 0:
                return self._buffer.pop(0)
            else:
                return None

    def pop_buffer(self):
        """
        return oldest value in buffer
        """
        while True:
            with self._buffer_lock:
                if len(self._buffer) > 0:
                    return self._buffer.pop(0)
            time.sleep(0.001)

    def get_buffer(self):
        """
        return a copy of the entire buffer
        """
        with self._buffer_lock:
            return deepcopy(self._buffer)

    def get_all_data(self, wait=True):
        """
        return all data parsed from robot as a dict
        """
        if wait:
            self.wait()
        with self._dataAccess:
            return dict(
                timestamp=self._timestamp,
                ctrltimestamp=self._ctrlTimestamp,
                qActual=self._qActual,
                qTarget=self._qTarget,
                tcp=self._tcp,
                tcp_force=self._tcp_force)

    def stop(self):
        # print(self.__class__.__name__+': Stopping')
        self._stop_event = True

    def close(self):
        self.stop()
        self.join()

    def is_running(self):
        '''
        Return True if Real Time Client (RT) interface is running
        '''
        return self.running        
    
    def run(self):
        try:
            self._stop_event = False
            self._rtSock.connect((self._urHost, 30003))
            while not self._stop_event:
                self.__recv_rt_data()
                self.running = True
            self._rtSock.close()
        except:
            if self.running:
                self.running = False
                self.logger.error("RTDE interface stopped running")
        
        self.running = False        
        with self._dataEvent:
            self._dataEvent.notifyAll()


class URRTlogger(URRTMonitor, threading.Thread):
 
    def __init__(self, rtmon):
        threading.Thread.__init__(self)
        self.dataLog = logging.getLogger("RTC_Data_Log")
        self._stop_event = True
        self.rtmon = rtmon
         
    def logdata(self):
        self.rtmon.wait()
#        self.dataLog.info('target_q;%s;%s;%s;%s;%s;%s;%s', self.rtmon._ctrlTimestamp, *self.rtmon._qTarget)
#         self.dataLog.info('target_qd;%s;%s;%s;%s;%s;%s;%s', self.rtmon._ctrlTimestamp, *self.rtmon._qdtarget)
#         self.dataLog.info('target_qdd;%s;%s;%s;%s;%s;%s;%s', self.rtmon._ctrlTimestamp, *self.rtmon._qddtarget)
#         self.dataLog.info('target_current;%s;%s;%s;%s;%s;%s;%s', self.rtmon._ctrlTimestamp, *self.rtmon._current_target)
#         self.dataLog.info('target_moment;%s;%s;%s;%s;%s;%s;%s', self.rtmon._ctrlTimestamp, *self.rtmon._moment_target)
#         self.dataLog.info('actual_q;%s;%s;%s;%s;%s;%s;%s', self.rtmon._ctrlTimestamp, *self.rtmon._qActual)
#         self.dataLog.info('actual_qd;%s;%s;%s;%s;%s;%s;%s', self.rtmon._ctrlTimestamp, *self.rtmon._qdactual)
#         self.dataLog.info('actual_current;%s;%s;%s;%s;%s;%s;%s', self.rtmon._ctrlTimestamp, *self.rtmon._current_actual)
#         self.dataLog.info('joint_control_output;%s;%s;%s;%s;%s;%s;%s', self.rtmon._ctrlTimestamp, *self.rtmon._joint_control_output)
#         self.dataLog.info('actual_TCP_pose;%s;%s;%s;%s;%s;%s;%s', self.rtmon._ctrlTimestamp, *self.rtmon._actual_TCP_pose)
#         self.dataLog.info('actual_TCP_speed;%s;%s;%s;%s;%s;%s;%s', self.rtmon._ctrlTimestamp, *self.rtmon._actual_TCP_speed)
#         self.dataLog.info('actual_TCP_force;%s;%s;%s;%s;%s;%s;%s', self.rtmon._ctrlTimestamp, *self.rtmon._tcp_force)
#         self.dataLog.info('target_TCP_speed;%s;%s;%s;%s;%s;%s;%s', self.rtmon._ctrlTimestamp, *self.rtmon._target_TCP_speed)
#         self.dataLog.info('actual_digital_input_bits;%s;%s', self.rtmon._ctrlTimestamp, self.rtmon._actual_digital_input_bits)
#         self.dataLog.info('joint_temperatures;%s;%s;%s;%s;%s;%s;%s', self.rtmon._ctrlTimestamp, *self.rtmon._joint_temperatures)
#         self.dataLog.info('actual_execution_time;%s;%s', self.rtmon._ctrlTimestamp, self.rtmon._actual_execution_time)
# #?        self.dataLog.info('robot_mode;%s;%s', self.rtmon._ctrlTimestamp, self.rtmon._robot_mode)
# #?        self.dataLog.info('joint_mode;%s;%s;%s;%s;%s;%s;%s', self.rtmon._ctrlTimestamp, *self.rtmon._joint_mode)
# #?        self.dataLog.info('safety_mode;%s;%s', self.rtmon._ctrlTimestamp, self.rtmon._safety_mode)
# #?        self.dataLog.info('actual_tool_accelerometer;%s;%s;%s;%s', self.rtmon._ctrlTimestamp, *self.rtmon._actual_tool_accelerometer)
#         self.dataLog.info('speed_scaling;%s;%s', self.rtmon._ctrlTimestamp, self.rtmon._speed_scaling)
#         self.dataLog.info('target_speed_fraction;%s;%s', self.rtmon._ctrlTimestamp, self.rtmon._target_speed_fraction)
#         self.dataLog.info('actual_momentum;%s;%s', self.rtmon._ctrlTimestamp, self.rtmon._actual_momentum)
#         self.dataLog.info('actual_main_voltage;%s;%s', self.rtmon._ctrlTimestamp, self.rtmon._actual_main_voltagee)
#         self.dataLog.info('actual_robot_voltage;%s;%s', self.rtmon._ctrlTimestamp, self.rtmon._actual_robot_voltage)
#         self.dataLog.info('actual_robot_current;%s;%s', self.rtmon._ctrlTimestamp, self.rtmon._actual_robot_current)
#         self.dataLog.info('actual_joint_voltage;%s;%s;%s;%s;%s;%s;%s', self.rtmon._ctrlTimestamp, *self.rtmon._actual_joint_voltage)
#         self.dataLog.info('actual_digital_output_bits;%s;%s', self.rtmon._ctrlTimestamp, self.rtmon._actual_digital_output_bits)
#         self.dataLog.info('runtime_state;%s;%s', self.rtmon._ctrlTimestamp, self.rtmon._runtime_state)
#         self.dataLog.info('robot_status_bits;%s;%s', self.rtmon._ctrlTimestamp, self.rtmon._robot_status_bits)
#         self.dataLog.info('safety_status_bits;%s;%s', self.rtmon._ctrlTimestamp, self.rtmon._safety_status_bits)
#         self.dataLog.info('analog_io_types;%s;%s', self.rtmon._ctrlTimestamp, self.rtmon._analog_io_types)
#         self.dataLog.info('standard_analog_input0;%s;%s', self.rtmon._ctrlTimestamp, self.rtmon._standard_analog_input0)
#         self.dataLog.info('standard_analog_input1;%s;%s', self.rtmon._ctrlTimestamp, self.rtmon._standard_analog_input1)
#         self.dataLog.info('standard_analog_output0;%s;%s', self.rtmon._ctrlTimestamp, self.rtmon._standard_analog_output0)
#         self.dataLog.info('standard_analog_output1;%s;%s', self.rtmon._ctrlTimestamp, self.rtmon._standard_analog_output1)
#         self.dataLog.info('io_current;%s;%s', self.rtmon._ctrlTimestamp, self.rtmon._io_current)
#         self.dataLog.info('euromap67_input_bits;%s;%s', self.rtmon._ctrlTimestamp, self.rtmon._euromap67_input_bits)
#         self.dataLog.info('euromap67_output_bits;%s;%s', self.rtmon._ctrlTimestamp, self.rtmon._euromap67_output_bits)
#         self.dataLog.info('euromap67_24V_voltage;%s;%s', self.rtmon._ctrlTimestamp, self.rtmon._euromap67_24V_voltage)
#         self.dataLog.info('euromap67_24V_current;%s;%s', self.rtmon._ctrlTimestamp, self.rtmon._euromap67_24V_current)
#         self.dataLog.info('tool_mode;%s;%s', self.rtmon._ctrlTimestamp, self.rtmon._tool_mode)
#         self.dataLog.info('target_TCP_pose;%s;%s;%s;%s;%s;%s;%s', self.rtmon._ctrlTimestamp, *self.rtmon._tcp)
         
    def stop(self):
        self._stop_event = True
 
    def close(self):
        self.stop()
        self.join()
 
    def run(self):
        self._stop_event = False
        while not self._stop_event:
<<<<<<< HEAD
            self.__recv_rt_data()
        self._rtSock.close()
=======
            self.logdata()
         
>>>>>>> f8bbee83
<|MERGE_RESOLUTION|>--- conflicted
+++ resolved
@@ -56,10 +56,7 @@
         self._qddtarget  = None #Target joint accelerations
         self._current_target  = None #Target joint currents
         self._moment_target  = None #Target joint moments (torques)
-<<<<<<< HEAD
-=======
         self._actual_digital_input_bits = None
->>>>>>> f8bbee83
 
         self._tcp = None
         self._tcp_force = None
@@ -195,32 +192,28 @@
             self._actual_TCP_speed = np.array(unp[61:67]) #Actual speed of the tool given in Cartesian coordinates
             self._tcp_force = np.array(unp[67:73]) #Generalized forces in the TCP
             self._tcp = np.array(unp[73:79]) #Target Cartesian coordinates of the tool: (x,y,z,rx,ry,rz), where rx, ry and rz is a rotation vector representation of the tool orientation
-<<<<<<< HEAD
-
-=======
             self._target_TCP_speed = np.array(unp[79:85]) #Target speed of the tool given in Cartesian coordinates
             self._actual_digital_input_bits = unp[85] #Current state of the digital inputs.
             self._joint_temperatures = np.array(unp[86:92]) #Temperature of each joint in degrees Celsius
             self._actual_execution_time = unp[92] #Controller real-time thread execution time
-            self._URTest1 = unp[93] #A value used by Universal Robots software only                                                    
+            self._URTest1 = unp[93] #A value used by Universal Robots software only
             self._robot_mode = unp[94] #Robot mode
             self._joint_mode = np.array(unp[95:101]) #Joint control modes
             self._safety_mode = unp[101] #Safety mode
-            self._URTest2 = unp[102:108] #Used by Universal Robots software only                                                                                                        
+            self._URTest2 = unp[102:108] #Used by Universal Robots software only
             self._actual_tool_accelerometer = np.array(unp[108:111]) #Tool x, y and z accelerometer values
-            self._URTest3 = unp[111:117] #Used by Universal Robots software only                                                                                                        
+            self._URTest3 = unp[111:117] #Used by Universal Robots software only
             self._speed_scaling = unp[117] #Speed scaling of the trajectory limiter
             self._actual_momentum = unp[118] #Norm of Cartesian linear momentum
-            self._URTest4 = unp[119] #Used by Universal Robots software only                                                                                                        
-            self._URTest5 = unp[120] #Used by Universal Robots software only                                                                                                        
+            self._URTest4 = unp[119] #Used by Universal Robots software only
+            self._URTest5 = unp[120] #Used by Universal Robots software only
             self._actual_main_voltagee = unp[121] #Masterboard: Main voltage
             self._actual_robot_voltage = unp[122] #Masterboard: Robot voltage (48V)
             self._actual_robot_current = unp[123] #Masterboard: Robot current
             self._actual_joint_voltage = np.array(unp[124:130]) #Actual joint voltages
             self._actual_digital_output_bits = unp[130] #Digital outputs
             self._Program_state = unp[131] #Program state
-            
->>>>>>> f8bbee83
+
             if self._csys:
                 with self._csys_lock:
                     # might be a godd idea to remove dependancy on m3d
@@ -301,8 +294,8 @@
         '''
         Return True if Real Time Client (RT) interface is running
         '''
-        return self.running        
-    
+        return self.running
+
     def run(self):
         try:
             self._stop_event = False
@@ -315,20 +308,20 @@
             if self.running:
                 self.running = False
                 self.logger.error("RTDE interface stopped running")
-        
-        self.running = False        
+
+        self.running = False
         with self._dataEvent:
             self._dataEvent.notifyAll()
 
 
 class URRTlogger(URRTMonitor, threading.Thread):
- 
+
     def __init__(self, rtmon):
         threading.Thread.__init__(self)
         self.dataLog = logging.getLogger("RTC_Data_Log")
         self._stop_event = True
         self.rtmon = rtmon
-         
+
     def logdata(self):
         self.rtmon.wait()
 #        self.dataLog.info('target_q;%s;%s;%s;%s;%s;%s;%s', self.rtmon._ctrlTimestamp, *self.rtmon._qTarget)
@@ -385,10 +378,4 @@
     def run(self):
         self._stop_event = False
         while not self._stop_event:
-<<<<<<< HEAD
-            self.__recv_rt_data()
-        self._rtSock.close()
-=======
             self.logdata()
-         
->>>>>>> f8bbee83
